--- conflicted
+++ resolved
@@ -9,10 +9,7 @@
 using Microsoft.EntityFrameworkCore.Storage.ValueConversion;
 using Microsoft.EntityFrameworkCore.Update;
 using Microsoft.EntityFrameworkCore.ValueGeneration;
-<<<<<<< HEAD
-=======
 using Npgsql.EntityFrameworkCore.PostgreSQL.Diagnostics.Internal;
->>>>>>> 4f2c54e1
 using Npgsql.EntityFrameworkCore.PostgreSQL.Infrastructure;
 using Npgsql.EntityFrameworkCore.PostgreSQL.Infrastructure.Internal;
 using Npgsql.EntityFrameworkCore.PostgreSQL.Internal;
@@ -78,10 +75,7 @@
                     .TryAdd<ISqlGenerationHelper, NpgsqlSqlGenerationHelper>()
                     .TryAdd<IMigrationsAnnotationProvider, NpgsqlMigrationsAnnotationProvider>()
                     .TryAdd<IModelValidator, NpgsqlModelValidator>()
-<<<<<<< HEAD
-=======
                     .TryAdd<IProviderConventionSetBuilder, NpgsqlConventionSetBuilder>()
->>>>>>> 4f2c54e1
                     .TryAdd<IRelationalValueBufferFactoryFactory, TypedRelationalValueBufferFactoryFactory>()
                     .TryAdd<IUpdateSqlGenerator, NpgsqlUpdateSqlGenerator>()
                     .TryAdd<IModificationCommandBatchFactory, NpgsqlModificationCommandBatchFactory>()
