<Project>
  <!-- Package configuration -->
  <PropertyGroup>
    <Copyright>Copyright 2019 © The Npgsql Development Team</Copyright>
    <Company>Npgsql</Company>
    <VersionPrefix>3.1.0-preview3</VersionPrefix>

    <RepositoryType>git</RepositoryType>
    <RepositoryUrl>git://github.com/npgsql/efcore.pg</RepositoryUrl>

    <TargetFrameworks>netstandard2.0</TargetFrameworks>

    <PackageLicenseExpression>PostgreSQL</PackageLicenseExpression>
    <PackageProjectUrl>https://github.com/npgsql/efcore.pg</PackageProjectUrl>
    <PackageIcon>postgresql.png</PackageIcon>
  </PropertyGroup>

  <ItemGroup>
    <None Include="$(MSBuildThisFileDirectory)postgresql.png" Pack="true" PackagePath="" />
  </ItemGroup>

  <!-- Language configuration -->
  <PropertyGroup>
    <LangVersion>8.0</LangVersion>
    <TreatWarningsAsErrors>true</TreatWarningsAsErrors>
    <NoWarn>NU5105</NoWarn>
<<<<<<< HEAD
    <VersionPrefix>3.0.1</VersionPrefix>
=======
    <SuppressNETCoreSdkPreviewMessage>true</SuppressNETCoreSdkPreviewMessage>
  </PropertyGroup>

  <!-- Signing configuration -->
  <PropertyGroup>
    <AssemblyOriginatorKeyFile>$(MSBuildThisFileDirectory)Npgsql.snk</AssemblyOriginatorKeyFile>
    <SignAssembly>true</SignAssembly>
>>>>>>> ea5902d4
  </PropertyGroup>

</Project><|MERGE_RESOLUTION|>--- conflicted
+++ resolved
@@ -24,9 +24,6 @@
     <LangVersion>8.0</LangVersion>
     <TreatWarningsAsErrors>true</TreatWarningsAsErrors>
     <NoWarn>NU5105</NoWarn>
-<<<<<<< HEAD
-    <VersionPrefix>3.0.1</VersionPrefix>
-=======
     <SuppressNETCoreSdkPreviewMessage>true</SuppressNETCoreSdkPreviewMessage>
   </PropertyGroup>
 
@@ -34,7 +31,6 @@
   <PropertyGroup>
     <AssemblyOriginatorKeyFile>$(MSBuildThisFileDirectory)Npgsql.snk</AssemblyOriginatorKeyFile>
     <SignAssembly>true</SignAssembly>
->>>>>>> ea5902d4
   </PropertyGroup>
 
 </Project>